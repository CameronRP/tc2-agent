--- conflicted
+++ resolved
@@ -52,13 +52,9 @@
 use rustbus::{get_system_bus_path, DuplexConn};
 use simplelog::*;
 
-<<<<<<< HEAD
 const AUDIO_SHEBANG: u16 = 1;
 
-const EXPECTED_RP2040_FIRMWARE_VERSION: u32 = 9;
-=======
 const EXPECTED_RP2040_FIRMWARE_VERSION: u32 = 10;
->>>>>>> 57567520
 const EXPECTED_ATTINY_FIRMWARE_VERSION: u8 = 12;
 const SEGMENT_LENGTH: usize = 9760;
 const FRAME_LENGTH: usize = SEGMENT_LENGTH * 4;
@@ -406,13 +402,10 @@
         pin.set_interrupt(Trigger::RisingEdge).expect("Unable to set pi ping interrupt");
         let (tx, rx) = channel();
         let (restart_tx, restart_rx) = channel();
-<<<<<<< HEAD
+        let cross_thread_signal: Arc<AtomicBool> = Arc::new(AtomicBool::new(false));
         if frame_acquire{
-=======
-        let cross_thread_signal = Arc::new(AtomicBool::new(false));
         let cross_thread_signal_2 = cross_thread_signal.clone();
 
->>>>>>> 57567520
         let _ = thread::Builder::new().name("frame-socket".to_string()).spawn_with_priority(ThreadPriority::Max, move |result| {
             // Spawn a thread which can output the frames, converted to rgb grayscale
             // This is printed out from within the spawned thread.
@@ -926,7 +919,6 @@
                                 }
                                 if !sent_reset_request {
                                     sent_reset_request = true;
-                                    info!("RESETTING");
                                     let _ = restart_tx.send(true);
                                 }
                                 if cross_thread_signal.load(Ordering::Relaxed) {
