--- conflicted
+++ resolved
@@ -5,19 +5,12 @@
 set -o pipefail
 set -o xtrace
 
-<<<<<<< HEAD
-# Set the name of your development raspberry pi here
-readonly TARGET_HOST=pi@pi4
-#readonly TARGET_HOST=pi@cp-rpi
-#readonly TARGET_HOST=pi@p2
-=======
 if [[ $# -lt 1 ]]; then
   echo "please provide target host. Usage \`deploy.sh target_host [--deb, --wifi]\`"
   exit 1
 fi
 
 TARGET_HOST=$1
->>>>>>> cbf19f6d
 readonly TARGET_PATH=/home/pi/tc2-agent
 readonly SOURCE_PATH=./target/armv7-unknown-linux-musleabihf/release/tc2-agent
 readonly DEB_SOURCE_DIR=./target/armv7-unknown-linux-musleabihf/debian/
@@ -45,11 +38,6 @@
 
 cargo build --release --target=${TARGET_ARCH}
 
-<<<<<<< HEAD
-# NOTE: To start in wifi frame serve mode with a custom spi speed:
-# ssh -t ${TARGET_HOST} sudo chrt -f 99 ${TARGET_PATH} --use-wifi --spi-speed 10
-ssh -t ${TARGET_HOST} sudo chrt -f 99 ${TARGET_PATH} --use-wifi
-=======
 if [ "$DEB_OPTION" = true ]; then
   cargo deb --target=${TARGET_ARCH}
   deb=$(cd ${DEB_SOURCE_DIR} && ls *.deb)
@@ -65,5 +53,4 @@
   else
     ssh -t ${TARGET_HOST} sudo chrt -f 99 ${TARGET_PATH}
   fi
-fi
->>>>>>> cbf19f6d
+fi